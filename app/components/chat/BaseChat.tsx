--- conflicted
+++ resolved
@@ -22,23 +22,10 @@
 import { ImportButtons } from '~/components/chat/chatExportAndImport/ImportButtons';
 import { ExamplePrompts } from '~/components/chat/ExamplePrompts';
 
-<<<<<<< HEAD
 import FilePreview from './FilePreview';
 
-const EXAMPLE_PROMPTS = [
-  { text: 'Build a todo app in React using Tailwind' },
-  { text: 'Build a simple blog using Astro' },
-  { text: 'Create a cookie consent form using Material UI' },
-  { text: 'Make a space invaders game' },
-  { text: 'How do I center a div?' },
-];
-
-const providerList = PROVIDER_LIST;
-
-=======
 // @ts-ignore TODO: Introduce proper types
 // eslint-disable-next-line @typescript-eslint/no-unused-vars
->>>>>>> 9b62edd9
 const ModelSelector = ({ model, setModel, provider, setProvider, modelList, providerList, apiKeys }) => {
   return (
     <div className="mb-2 flex gap-2 flex-col sm:flex-row">
@@ -98,15 +85,12 @@
   sendMessage?: (event: React.UIEvent, messageInput?: string) => void;
   handleInputChange?: (event: React.ChangeEvent<HTMLTextAreaElement>) => void;
   enhancePrompt?: () => void;
-<<<<<<< HEAD
+  importChat?: (description: string, messages: Message[]) => Promise<void>;
+  exportChat?: () => void;
   uploadedFiles?: File[];
   setUploadedFiles?: (files: File[]) => void;
   imageDataList?: string[];
   setImageDataList?: (dataList: string[]) => void;
-=======
-  importChat?: (description: string, messages: Message[]) => Promise<void>;
-  exportChat?: () => void;
->>>>>>> 9b62edd9
 }
 export const BaseChat = React.forwardRef<HTMLDivElement, BaseChatProps>(
   (
@@ -128,17 +112,13 @@
       enhancePrompt,
       sendMessage,
       handleStop,
-<<<<<<< HEAD
-      uploadedFiles,
+      importChat,
+      exportChat,
+      uploadedFiles = [],
       setUploadedFiles,
-      imageDataList,
+      imageDataList = [],
       setImageDataList,
       messages,
-      children,  // Add this
-=======
-      importChat,
-      exportChat,
->>>>>>> 9b62edd9
     },
     ref,
   ) => {
@@ -187,12 +167,6 @@
       }
     };
 
-<<<<<<< HEAD
-    const handleRemoveFile = () => {
-      setUploadedFiles([]);
-      setImageDataList([]);
-    };
-
     const handleFileUpload = () => {
       const input = document.createElement('input');
       input.type = 'file';
@@ -200,8 +174,10 @@
 
       input.onchange = async (e) => {
         const file = (e.target as HTMLInputElement).files?.[0];
+
         if (file) {
           const reader = new FileReader();
+
           reader.onload = (e) => {
             const base64Image = e.target?.result as string;
             setUploadedFiles?.([...uploadedFiles, file]);
@@ -214,10 +190,7 @@
       input.click();
     };
 
-    return (
-=======
     const baseChat = (
->>>>>>> 9b62edd9
       <div
         ref={ref}
         className={classNames(
@@ -330,6 +303,7 @@
                             handleStop?.();
                             return;
                           }
+
                           if (input.length > 0 || uploadedFiles.length > 0) {
                             sendMessage?.(event);
                           }
@@ -339,22 +313,19 @@
                   </ClientOnly>
                   <div className="flex justify-between items-center text-sm p-4 pt-2">
                     <div className="flex gap-1 items-center">
-                      <IconButton
-                        title="Upload file"
-                        className="transition-all"
-                        onClick={() => handleFileUpload()}
-                      >
+                      <IconButton title="Upload file" className="transition-all" onClick={() => handleFileUpload()}>
                         <div className="i-ph:paperclip text-xl"></div>
                       </IconButton>
-
                       <IconButton
                         title="Enhance prompt"
                         disabled={input.length === 0 || enhancingPrompt}
-                        className={classNames('transition-all', {
-                          'opacity-100!': enhancingPrompt,
-                          'text-bolt-elements-item-contentAccent! pr-1.5 enabled:hover:bg-bolt-elements-item-backgroundAccent!':
-                            promptEnhanced,
-                        })}
+                        className={classNames(
+                          'transition-all',
+                          enhancingPrompt ? 'opacity-100' : '',
+                          promptEnhanced ? 'text-bolt-elements-item-contentAccent' : '',
+                          promptEnhanced ? 'pr-1.5' : '',
+                          promptEnhanced ? 'enabled:hover:bg-bolt-elements-item-backgroundAccent' : '',
+                        )}
                         onClick={() => enhancePrompt?.()}
                       >
                         {enhancingPrompt ? (
